[workspace]
<<<<<<< HEAD
members = [
    "halo2-base",
    "halo2-ecc",
    "hashes/zkevm"
]
=======
members = ["halo2-base", "halo2-ecc", "hashes/zkevm"]
resolver = "2"
>>>>>>> 0827aae5

[profile.dev]
opt-level = 3
debug = 2              # change to 0 or 2 for more or less debug info
overflow-checks = true
incremental = true

# Local "release" mode, more optimized than dev but faster to compile than release
[profile.local]
inherits = "dev"
opt-level = 3
# Set this to 1 or 2 to get more useful backtraces
debug = 1
debug-assertions = false
panic = 'unwind'
# better recompile times
incremental = true
lto = "thin"
codegen-units = 16

[profile.release]
opt-level = 3
debug = false
debug-assertions = false
lto = "fat"
# `codegen-units = 1` can lead to WORSE performance - always bench to find best profile for your machine!
# codegen-units = 1
panic = "unwind"
incremental = false

# For performance profiling
[profile.flamegraph]
inherits = "release"
debug = true

[patch."https://github.com/axiom-crypto/halo2-lib.git"]
halo2-base = { path = "../halo2-lib/halo2-base" }
halo2-ecc = { path = "../halo2-lib/halo2-ecc" }<|MERGE_RESOLUTION|>--- conflicted
+++ resolved
@@ -1,14 +1,6 @@
 [workspace]
-<<<<<<< HEAD
-members = [
-    "halo2-base",
-    "halo2-ecc",
-    "hashes/zkevm"
-]
-=======
 members = ["halo2-base", "halo2-ecc", "hashes/zkevm"]
 resolver = "2"
->>>>>>> 0827aae5
 
 [profile.dev]
 opt-level = 3
